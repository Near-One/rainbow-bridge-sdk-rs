use borsh::BorshSerialize;
use bridge_connector_common::result::{BridgeSdkError, Result};
use ethers::{abi::Address, prelude::*};
use near_contract_standards::storage_management::StorageBalance;
use near_crypto::SecretKey;
use near_primitives::{
    hash::CryptoHash,
    types::AccountId,
    views::{FinalExecutionOutcomeView, FinalExecutionStatus},
};
use near_token::NearToken;
use omni_types::prover_args::EvmVerifyProofArgs;
use omni_types::prover_result::ProofKind;
use omni_types::{
    locker_args::{BindTokenArgs, ClaimFeeArgs, FinTransferArgs},
    near_events::Nep141LockerEvent,
    ChainKind, Fee, OmniAddress,
};
use serde_json::json;
use std::{str::FromStr, sync::Arc};

abigen!(
    BridgeTokenFactory,
    r#"[
      struct MetadataPayload { string token; string name; string symbol; uint8 decimals; }
      struct FinTransferPayload { uint128 nonce; string token; uint128 amount; address recipient; string feeRecipient; }
      struct ClaimFeePayload { uint128[] nonces; uint128 amount; address recipient; }
      function deployToken(bytes signatureData, MetadataPayload metadata) external returns (address)
      function finTransfer(bytes, FinTransferPayload) external
      function initTransfer(string token, uint128 amount, uint128 fee, uint128 nativeFee, string memory recipient) external
      function claimNativeFee(bytes calldata signatureData, ClaimFeePayload memory payload) external
      function nearToEthToken(string nearTokenId) external view returns (address)
    ]"#
);

abigen!(
    ERC20,
    r#"[
      function allowance(address _owner, address _spender) public view returns (uint256 remaining)
      function approve(address spender, uint256 amount) external returns (bool)
    ]"#
);

/// Bridging NEAR-originated NEP-141 tokens to Ethereum and back
#[derive(Builder, Default)]
pub struct OmniConnector {
    #[doc = r"Ethereum RPC endpoint. Required for `deploy_token`, `mint`, `burn`, `withdraw`"]
    eth_endpoint: Option<String>,
    #[doc = r"Ethereum chain id. Required for `deploy_token`, `mint`, `burn`, `withdraw`"]
    eth_chain_id: Option<u64>,
    #[doc = r"Ethereum private key. Required for `deploy_token`, `mint`, `burn`"]
    eth_private_key: Option<String>,
    #[doc = r"Bridged token factory address on Ethereum. Required for `deploy_token`, `mint`, `burn`"]
    bridge_token_factory_address: Option<String>,
    #[doc = r"NEAR RPC endpoint. Required for `log_token_metadata`, `storage_deposit_for_token`, `deploy_token`, `deposit`, `mint`, `withdraw`"]
    near_endpoint: Option<String>,
    #[doc = r"NEAR private key. Required for `log_token_metadata`, `storage_deposit_for_token`, `deploy_token`, `deposit`, `withdraw`"]
    near_private_key: Option<String>,
    #[doc = r"NEAR account id of the transaction signer. Required for `log_token_metadata`, `storage_deposit_for_token`, `deploy_token`, `deposit`, `withdraw`"]
    near_signer: Option<String>,
    #[doc = r"Token locker account id on Near. Required for `log_token_metadata`, `storage_deposit_for_token`, `deploy_token`, `deposit`, `mint`, `withdraw`"]
    token_locker_id: Option<String>,
}

impl OmniConnector {
    /// Creates an empty instance of the bridging client. Property values can be set separately depending on the required use case.
    pub fn new() -> Self {
        Self::default()
    }

    /// Logs token metadata to token_locker contract. The proof from this transaction is then used to deploy a corresponding token on Ethereum
    #[tracing::instrument(skip_all, name = "LOG METADATA")]
    pub async fn log_token_metadata(&self, near_token_id: String) -> Result<CryptoHash> {
        let near_endpoint = self.near_endpoint()?;

        let args = format!(r#"{{"token_id":"{near_token_id}"}}"#).into_bytes();

        let tx_id = near_rpc_client::change(
            near_endpoint,
            self.near_signer()?,
            self.token_locker_id()?.to_string(),
            "log_metadata".to_string(),
            args,
            300_000_000_000_000,
            200_000_000_000_000_000_000_000,
        )
        .await?;

        tracing::info!(tx_hash = tx_id.to_string(), "Sent log transaction");

        Ok(tx_id)
    }

    /// Performs a storage deposit on behalf of the token_locker so that the tokens can be transferred to the locker. To be called once for each NEP-141
    #[tracing::instrument(skip_all, name = "STORAGE DEPOSIT")]
    pub async fn storage_deposit_for_token(
        &self,
        near_token_id: String,
        amount: u128,
    ) -> Result<CryptoHash> {
        let near_endpoint = self.near_endpoint()?;
        let token_locker = self.token_locker_id()?.to_string();

        let args = format!(r#"{{"account_id":"{token_locker}"}}"#).into_bytes();

        let tx_id = near_rpc_client::change(
            near_endpoint,
            self.near_signer()?,
            near_token_id,
            "storage_deposit".to_string(),
            args,
            300_000_000_000_000,
            amount,
        )
        .await?;

        tracing::info!(
            tx_hash = tx_id.to_string(),
            "Sent storage deposit transaction"
        );

        Ok(tx_id)
    }

    /// Deploys an ERC-20 token that will be used when bridging NEP-141 tokens to Ethereum. Requires a receipt from log_metadata transaction on Near
    #[tracing::instrument(skip_all, name = "EVM DEPLOY TOKEN")]
    pub async fn evm_deploy_token(
        &self,
        transaction_hash: CryptoHash,
        sender_id: Option<AccountId>,
    ) -> Result<TxHash> {
        let transfer_log = self
            .extract_transfer_log(transaction_hash, sender_id, "LogMetadataEvent")
            .await?;

        self.evm_deploy_token_with_log(
            serde_json::from_str(&transfer_log).map_err(|_| BridgeSdkError::UnknownError)?,
        )
        .await
    }

    #[tracing::instrument(skip_all, name = "EVM DEPLOY TOKEN WITH LOG")]
    pub async fn evm_deploy_token_with_log(
        &self,
        transfer_log: Nep141LockerEvent,
    ) -> Result<TxHash> {
        let factory = self.bridge_token_factory()?;

        let Nep141LockerEvent::LogMetadataEvent {
            signature,
            metadata_payload,
        } = transfer_log
        else {
            return Err(BridgeSdkError::UnknownError);
        };

        let payload = MetadataPayload {
            token: metadata_payload.token,
            name: metadata_payload.name,
            symbol: metadata_payload.symbol,
            decimals: metadata_payload.decimals,
        };

        let serialized_signature = signature.to_bytes();

        assert!(serialized_signature.len() == 65);

        let call = factory
            .deploy_token(serialized_signature.into(), payload)
            .gas(500_000);
        let tx = call.send().await?;

        tracing::info!(
            tx_hash = format!("{:?}", tx.tx_hash()),
            "Sent new bridge token transaction"
        );

        Ok(tx.tx_hash())
    }

    /// Transfers NEP-141 tokens to the token locker. The proof from this transaction is then used to mint the corresponding tokens on Ethereum
    #[tracing::instrument(skip_all, name = "NEAR INIT TRANSFER")]
    pub async fn near_init_transfer(
        &self,
        near_token_id: String,
        amount: u128,
        receiver: String,
    ) -> Result<CryptoHash> {
        let near_endpoint = self.near_endpoint()?;
        let token_locker = self.token_locker_id()?.to_string();

        let required_balance = self
            .get_required_balance_for_init_transfer(&receiver, self.near_account_id()?.as_str())
            .await?
            + self.get_required_balance_for_account().await?;
        let existing_balance = self.get_storage_balance().await?;

        if existing_balance < required_balance {
            self.storage_deposit(required_balance - existing_balance)
                .await?;
        }

        let fee = 0;
        let args =
            format!(r#"{{"receiver_id":"{token_locker}","amount":"{amount}","msg":"{{\"recipient\":\"{receiver}\",\"fee\":\"{fee}\",\"native_token_fee\":\"0\"}}"}}"#)
                .into_bytes();

        let tx_hash = near_rpc_client::change(
            near_endpoint,
            self.near_signer()?,
            near_token_id,
            "ft_transfer_call".to_string(),
            args,
            300_000_000_000_000,
            1,
        )
        .await?;

        tracing::info!(
            tx_hash = format!("{:?}", tx_hash),
            "Sent transfer transaction"
        );

        Ok(tx_hash)
    }

    /// Mints the corresponding bridged tokens on Ethereum. Requires an MPC signature
    #[tracing::instrument(skip_all, name = "EVM FIN TRANSFER")]
    pub async fn evm_fin_transfer(
        &self,
        transaction_hash: CryptoHash,
        sender_id: Option<AccountId>,
    ) -> Result<TxHash> {
        let transfer_log = self
            .extract_transfer_log(transaction_hash, sender_id, "SignTransferEvent")
            .await?;

        self.evm_fin_transfer_with_log(
            serde_json::from_str(&transfer_log).map_err(|_| BridgeSdkError::UnknownError)?,
        )
        .await
    }

    #[tracing::instrument(skip_all, name = "EVM FIN TRANSFER WITH LOG")]
    pub async fn evm_fin_transfer_with_log(
        &self,
        transfer_log: Nep141LockerEvent,
    ) -> Result<TxHash> {
        let factory = self.bridge_token_factory()?;

        let Nep141LockerEvent::SignTransferEvent {
            message_payload,
            signature,
        } = transfer_log
        else {
            return Err(BridgeSdkError::UnknownError);
        };

        let bridge_deposit = FinTransferPayload {
            nonce: message_payload.nonce.into(),
            token: message_payload.token.to_string(),
            amount: message_payload.amount.into(),
            recipient: match message_payload.recipient {
                OmniAddress::Eth(addr) => H160(addr.0),
                _ => return Err(BridgeSdkError::UnknownError),
            },
            fee_recipient: message_payload
                .fee_recipient
                .map_or_else(String::new, |addr| addr.to_string()),
        };

        let call = factory.fin_transfer(signature.to_bytes().into(), bridge_deposit);
        let tx = call.send().await?;

        tracing::info!(
            tx_hash = format!("{:?}", tx.tx_hash()),
            "Sent finalize transfer transaction"
        );

        Ok(tx.tx_hash())
    }

    /// Burns bridged tokens on Ethereum. The proof from this transaction is then used to withdraw the corresponding tokens on Near
    #[tracing::instrument(skip_all, name = "EVM INIT TRANSFER")]
    pub async fn evm_init_transfer(
        &self,
        near_token_id: String,
        amount: u128,
        receiver: String,
    ) -> Result<TxHash> {
        let factory = self.bridge_token_factory()?;

        let erc20_address = factory
            .near_to_eth_token(near_token_id.clone())
            .call()
            .await?;

        tracing::debug!(
            address = format!("{:?}", erc20_address),
            "Retrieved ERC20 address"
        );

        let bridge_token = &self.bridge_token(erc20_address)?;

        let signer = self.eth_signer()?;
        let bridge_token_factory_address = self.bridge_token_factory_address()?;
        let allowance = bridge_token
            .allowance(signer.address(), bridge_token_factory_address)
            .call()
            .await?;

        let amount256: ethers::types::U256 = amount.into();
        if allowance < amount256 {
            bridge_token
                .approve(bridge_token_factory_address, amount256 - allowance)
                .send()
                .await?
                .await
                .map_err(ContractError::from)?;

            tracing::debug!("Approved tokens for spending");
        }

        // TODO: Provide fee and nativeFee
        let withdraw_call = factory.init_transfer(near_token_id, amount, 0, 0, receiver);
        let tx = withdraw_call.send().await?;

        tracing::info!(
            tx_hash = format!("{:?}", tx.tx_hash()),
            "Sent transfer transaction"
        );

        Ok(tx.tx_hash())
    }

    /// Withdraws NEP-141 tokens from the token locker. Requires a proof from the burn transaction
    #[tracing::instrument(skip_all, name = "NEAR FIN TRANSFER")]
    pub async fn near_fin_transfer(&self, args: FinTransferArgs) -> Result<CryptoHash> {
        let near_endpoint = self.near_endpoint()?;

        let mut serialized_args = Vec::new();
        args.serialize(&mut serialized_args)
            .map_err(|_| BridgeSdkError::UnknownError)?;

        let tx_hash = near_rpc_client::change(
            near_endpoint,
            self.near_signer()?,
            self.token_locker_id()?.to_string(),
            "fin_transfer".to_string(),
            serialized_args,
            300_000_000_000_000,
            60_000_000_000_000_000_000_000,
        )
        .await?;

        tracing::info!(
            tx_hash = format!("{:?}", tx_hash),
            "Sent finalize transfer transaction"
        );

        Ok(tx_hash)
    }

    /// Signs transfer using the token locker
    #[tracing::instrument(skip_all, name = "SIGN TRANSFER")]
    pub async fn sign_transfer(
        &self,
        origin_nonce: u128,
        fee_recepient: Option<AccountId>,
        fee: Option<Fee>,
    ) -> Result<FinalExecutionOutcomeView> {
        let near_endpoint = self.near_endpoint()?;

        let outcome = near_rpc_client::change_and_wait_for_outcome(
            near_endpoint,
            self.near_signer()?,
            self.token_locker_id()?.to_string(),
            "sign_transfer".to_string(),
            serde_json::json!({
                "nonce": origin_nonce.to_string(),
                "fee_recepient": fee_recepient,
                "fee": fee,
            }),
            300_000_000_000_000,
            500_000_000_000_000_000_000_000,
        )
        .await?;

        tracing::info!(
            tx_hash = format!("{:?}", outcome.transaction.hash),
            "Sent sign transfer transaction"
        );

        Ok(outcome)
    }

    /// Claims fee on NEAR chain using the token locker
    #[tracing::instrument(skip_all, name = "CLAIM FEE")]
    pub async fn claim_fee(&self, args: ClaimFeeArgs) -> Result<FinalExecutionOutcomeView> {
        let near_endpoint = self.near_endpoint()?;
        let token_locker_id = self.token_locker_id()?;

        let mut serialized_args = Vec::new();
        args.serialize(&mut serialized_args)
            .map_err(|_| BridgeSdkError::UnknownError)?;

        let outcome = near_rpc_client::change_and_wait_for_outcome(
            near_endpoint,
            self.near_signer()?,
            token_locker_id.to_string(),
            "claim_fee".to_string(),
            serialized_args.into(),
            300_000_000_000_000,
            200_000_000_000_000_000_000_000,
        )
        .await?;

        tracing::info!(
            tx_hash = format!("{:?}", outcome.transaction.hash),
            "Sent claim fee request"
        );

        Ok(outcome)
    }

<<<<<<< HEAD
    pub async fn bind_token_eth_evm_prover(
        &self,
        tx_hash: TxHash,
        log_index: Option<u64>,
        log_index_in_receipt: Option<usize>,
    ) -> Result<CryptoHash> {
        let eth_endpoint = self.eth_endpoint()?;
        let proof = eth_proof::get_proof_for_event_with_log_index(
            tx_hash,
            log_index,
            log_index_in_receipt,
            eth_endpoint,
        )
        .await?;

        let evm_verify_proof_args = EvmVerifyProofArgs {
            proof_kind: ProofKind::DeployToken,
            proof,
        };

        let mut proof_args = Vec::new();
        evm_verify_proof_args
            .serialize(&mut proof_args)
            .map_err(|_| BridgeSdkError::EthProofError("Failed to serialize proof".to_string()))?;

        self.bind_token(BindTokenArgs {
            chain_kind: ChainKind::Eth,
            prover_args: proof_args,
        })
        .await
    }

    #[tracing::instrument(skip_all, name = "BIND TOKEN")]
    pub async fn bind_token(&self, args: BindTokenArgs) -> Result<CryptoHash> {
        let near_endpoint = self.near_endpoint()?;
        let token_locker_id = self.token_locker_id()?;

        let mut serialized_args = Vec::new();
        args.serialize(&mut serialized_args)
            .map_err(|_| BridgeSdkError::UnknownError)?;

        let tx_id = near_rpc_client::change(
            near_endpoint,
            self.near_signer()?,
            token_locker_id.to_string(),
            "bind_token".to_string(),
            serialized_args,
            300_000_000_000_000,
            200_000_000_000_000_000_000_000,
=======
    /// Signs claiming native fee on NEAR chain using the token locker
    #[tracing::instrument(skip_all, name = "SIGN NATIVE CLAIM FEE")]
    pub async fn sign_claim_native_fee(
        &self,
        nonces: Vec<u128>,
        recipient: OmniAddress,
    ) -> Result<FinalExecutionOutcomeView> {
        let near_endpoint = self.near_endpoint()?;
        let token_locker_id = self.token_locker_id()?;

        let outcome = near_rpc_client::change_and_wait_for_outcome(
            near_endpoint,
            self.near_signer()?,
            token_locker_id.to_string(),
            "sign_claim_native_fee".to_string(),
            json!({
                "nonces": nonces.iter().map(ToString::to_string).collect::<Vec<_>>(),
                "recipient": recipient
            })
            .to_string()
            .into_bytes()
            .into(),
            300_000_000_000_000,
            500_000_000_000_000_000_000_000,
>>>>>>> 003ea921
        )
        .await?;

        tracing::info!(
<<<<<<< HEAD
            tx_hash = format!("{:?}", tx_id),
            "Sent bind token transaction"
        );

        Ok(tx_id)
=======
            tx_hash = format!("{:?}", outcome.transaction.hash),
            "Sent claim native fee request"
        );

        Ok(outcome)
>>>>>>> 003ea921
    }

    /// Claims fee on Ethereum chain
    #[tracing::instrument(skip_all, name = "EVM CLAIM NATIVE FEE")]
    pub async fn evm_claim_native_fee(
        &self,
        transaction_hash: CryptoHash,
        sender_id: Option<AccountId>,
    ) -> Result<TxHash> {
        let transfer_log = self
            .extract_transfer_log(transaction_hash, sender_id, "SignClaimNativeFeeEvent")
            .await?;

        self.evm_claim_native_fee_with_log(
            serde_json::from_str(&transfer_log).map_err(|_| BridgeSdkError::UnknownError)?,
        )
        .await
    }

    #[tracing::instrument(skip_all, name = "EVM CLAIM NATIVE FEE WITH LOG")]
    pub async fn evm_claim_native_fee_with_log(
        &self,
        transfer_log: Nep141LockerEvent,
    ) -> Result<TxHash> {
        let factory = self.bridge_token_factory()?;

        let Nep141LockerEvent::SignClaimNativeFeeEvent {
            signature,
            claim_payload,
        } = transfer_log
        else {
            return Err(BridgeSdkError::UnknownError);
        };

        let OmniAddress::Eth(recipient) = claim_payload.recipient else {
            return Err(BridgeSdkError::UnknownError);
        };

        let payload = ClaimFeePayload {
            nonces: claim_payload.nonces.into_iter().map(Into::into).collect(),
            amount: claim_payload.amount.into(),
            recipient: H160(recipient.0),
        };

        let serialized_signature = signature.to_bytes();

        assert!(serialized_signature.len() == 65);

        let call = factory
            .claim_native_fee(serialized_signature.into(), payload)
            .gas(500_000);
        let tx = call.send().await?;

        tracing::info!(
            tx_hash = format!("{:?}", tx.tx_hash()),
            "Sent claim native fee transaction"
        );

        Ok(tx.tx_hash())
    }

    pub async fn storage_deposit(&self, amount: u128) -> Result<()> {
        let near_endpoint = self.near_endpoint()?;
        let token_locker_id = self.token_locker_id()?;

        let tx = near_rpc_client::change_and_wait_for_outcome(
            near_endpoint,
            self.near_signer()?,
            token_locker_id.to_string(),
            "storage_deposit".to_string(),
            json!({
                "account_id": None::<AccountId>
            }),
            10_000_000_000_000,
            amount,
        )
        .await?;

        if let FinalExecutionStatus::Failure(_) = tx.status {
            return Err(BridgeSdkError::UnknownError);
        }

        tracing::info!(
            tx_hash = format!("{:?}", tx.transaction.hash),
            "Sent storage deposit transaction"
        );

        Ok(())
    }

    pub async fn get_storage_balance(&self) -> Result<u128> {
        let near_endpoint = self.near_endpoint()?;
        let token_locker_id = self.token_locker_id_as_account_id()?;

        let response = near_rpc_client::view(
            near_endpoint,
            token_locker_id,
            "storage_balance_of".to_string(),
            serde_json::json!({
                "account_id": self.near_account_id()?
            }),
        )
        .await?;

        let storage_balance: Option<StorageBalance> = serde_json::from_slice(&response)?;

        match storage_balance {
            Some(balance) => Ok(balance.available.as_yoctonear()),
            None => Ok(0),
        }
    }

    pub async fn get_required_balance_for_account(&self) -> Result<u128> {
        let near_endpoint = self.near_endpoint()?;
        let token_locker_id = self.token_locker_id_as_account_id()?;

        let response = near_rpc_client::view(
            near_endpoint,
            token_locker_id,
            "required_balance_for_account".to_string(),
            serde_json::Value::Null,
        )
        .await?;

        let required_balance: NearToken = serde_json::from_slice(&response)?;
        Ok(required_balance.as_yoctonear())
    }

    pub async fn get_required_balance_for_init_transfer(
        &self,
        recipient: &str,
        sender: &str,
    ) -> Result<u128> {
        let near_endpoint = self.near_endpoint()?;
        let token_locker_id = self.token_locker_id_as_account_id()?;

        let response = near_rpc_client::view(
            near_endpoint,
            token_locker_id,
            "required_balance_for_init_transfer".to_string(),
            serde_json::json!({
                "recipient": recipient,
                "sender": format!("near:{}", sender)
            }),
        )
        .await?;

        let required_balance: NearToken = serde_json::from_slice(&response)?;
        Ok(required_balance.as_yoctonear())
    }

    async fn extract_transfer_log(
        &self,
        transaction_hash: CryptoHash,
        sender_id: Option<AccountId>,
        event_name: &str,
    ) -> Result<String> {
        let near_endpoint = self.near_endpoint()?;

        let sender_id = match sender_id {
            Some(id) => id,
            None => self.near_account_id()?,
        };
        let sign_tx = near_rpc_client::wait_for_tx_final_outcome(
            transaction_hash,
            sender_id,
            near_endpoint,
            30,
        )
        .await?;

        let transfer_log = sign_tx
            .receipts_outcome
            .iter()
            .find(|receipt| {
                !receipt.outcome.logs.is_empty() && receipt.outcome.logs[0].contains(event_name)
            })
            .ok_or(BridgeSdkError::UnknownError)?
            .outcome
            .logs[0]
            .clone();

        Ok(transfer_log)
    }

    fn eth_endpoint(&self) -> Result<&str> {
        Ok(self
            .eth_endpoint
            .as_ref()
            .ok_or(BridgeSdkError::ConfigError(
                "Ethereum rpc endpoint is not set".to_string(),
            ))?)
    }

    fn near_endpoint(&self) -> Result<&str> {
        Ok(self
            .near_endpoint
            .as_ref()
            .ok_or(BridgeSdkError::ConfigError(
                "Near rpc endpoint is not set".to_string(),
            ))?)
    }

    fn token_locker_id(&self) -> Result<&str> {
        Ok(self
            .token_locker_id
            .as_ref()
            .ok_or(BridgeSdkError::ConfigError(
                "Token locker account id is not set".to_string(),
            ))?)
    }

    fn token_locker_id_as_account_id(&self) -> Result<AccountId> {
        self.token_locker_id()?
            .parse::<AccountId>()
            .map_err(|_| BridgeSdkError::ConfigError("Invalid token locker account id".to_string()))
    }

    fn bridge_token_factory_address(&self) -> Result<Address> {
        self.bridge_token_factory_address
            .as_ref()
            .ok_or(BridgeSdkError::ConfigError(
                "Bridge token factory address is not set".to_string(),
            ))
            .and_then(|addr| {
                Address::from_str(addr).map_err(|_| {
                    BridgeSdkError::ConfigError(
                        "bridge_token_factory_address is not a valid Ethereum address".to_string(),
                    )
                })
            })
    }

    fn near_account_id(&self) -> Result<AccountId> {
        self.near_signer
            .as_ref()
            .ok_or(BridgeSdkError::ConfigError(
                "Near signer account id is not set".to_string(),
            ))?
            .parse::<AccountId>()
            .map_err(|_| BridgeSdkError::ConfigError("Invalid near signer account id".to_string()))
    }

    fn near_signer(&self) -> Result<near_crypto::InMemorySigner> {
        let near_private_key =
            self.near_private_key
                .as_ref()
                .ok_or(BridgeSdkError::ConfigError(
                    "Near account private key is not set".to_string(),
                ))?;
        let near_signer_id = self.near_account_id()?;

        Ok(near_crypto::InMemorySigner::from_secret_key(
            near_signer_id,
            SecretKey::from_str(near_private_key)
                .map_err(|_| BridgeSdkError::ConfigError("Invalid near private key".to_string()))?,
        ))
    }

    fn bridge_token_factory(
        &self,
    ) -> Result<BridgeTokenFactory<SignerMiddleware<Provider<Http>, LocalWallet>>> {
        let eth_endpoint = self.eth_endpoint()?;

        let eth_provider = Provider::<Http>::try_from(eth_endpoint).map_err(|_| {
            BridgeSdkError::ConfigError("Invalid ethereum rpc endpoint url".to_string())
        })?;

        let wallet = self.eth_signer()?;

        let signer = SignerMiddleware::new(eth_provider, wallet);
        let client = Arc::new(signer);

        Ok(BridgeTokenFactory::new(
            self.bridge_token_factory_address()?,
            client,
        ))
    }

    fn bridge_token(
        &self,
        address: Address,
    ) -> Result<ERC20<SignerMiddleware<Provider<Http>, LocalWallet>>> {
        let eth_endpoint = self.eth_endpoint()?;

        let eth_provider = Provider::<Http>::try_from(eth_endpoint).map_err(|_| {
            BridgeSdkError::ConfigError("Invalid ethereum rpc endpoint url".to_string())
        })?;

        let wallet = self.eth_signer()?;

        let signer = SignerMiddleware::new(eth_provider, wallet);
        let client = Arc::new(signer);

        Ok(ERC20::new(address, client))
    }

    fn eth_signer(&self) -> Result<LocalWallet> {
        let eth_private_key = self
            .eth_private_key
            .as_ref()
            .ok_or(BridgeSdkError::ConfigError(
                "Ethereum private key is not set".to_string(),
            ))?;

        let eth_chain_id = self
            .eth_chain_id
            .as_ref()
            .ok_or(BridgeSdkError::ConfigError(
                "Ethereum chain id is not set".to_string(),
            ))?;

        let private_key_bytes = hex::decode(eth_private_key).map_err(|_| {
            BridgeSdkError::ConfigError(
                "Ethereum private key is not a valid hex string".to_string(),
            )
        })?;

        if private_key_bytes.len() != 32 {
            return Err(BridgeSdkError::ConfigError(
                "Ethereum private key is of invalid length".to_string(),
            ));
        }

        Ok(LocalWallet::from_bytes(&private_key_bytes)
            .map_err(|_| BridgeSdkError::ConfigError("Invalid ethereum private key".to_string()))?
            .with_chain_id(*eth_chain_id))
    }
}<|MERGE_RESOLUTION|>--- conflicted
+++ resolved
@@ -423,21 +423,15 @@
         Ok(outcome)
     }
 
-<<<<<<< HEAD
-    pub async fn bind_token_eth_evm_prover(
-        &self,
-        tx_hash: TxHash,
-        log_index: Option<u64>,
-        log_index_in_receipt: Option<usize>,
-    ) -> Result<CryptoHash> {
+    pub async fn bind_token_with_evm_prover(&self, tx_hash: TxHash) -> Result<CryptoHash> {
         let eth_endpoint = self.eth_endpoint()?;
-        let proof = eth_proof::get_proof_for_event_with_log_index(
-            tx_hash,
-            log_index,
-            log_index_in_receipt,
-            eth_endpoint,
-        )
-        .await?;
+
+        // keccak(DeployToken(address,string,string,string,uint8))
+        let event_topic =
+            H256::from_str("0x47f94ffff8bf287abb76c2b671306c7cb14769c4652a1d2fa447722e82107719")
+                .map_err(|_| BridgeSdkError::UnknownError)?;
+
+        let proof = eth_proof::get_proof_for_event(tx_hash, event_topic, eth_endpoint).await?;
 
         let evm_verify_proof_args = EvmVerifyProofArgs {
             proof_kind: ProofKind::DeployToken,
@@ -473,7 +467,17 @@
             serialized_args,
             300_000_000_000_000,
             200_000_000_000_000_000_000_000,
-=======
+        )
+        .await?;
+
+        tracing::info!(
+            tx_hash = format!("{:?}", tx_id),
+            "Sent bind token transaction"
+        );
+
+        Ok(tx_id)
+    }
+
     /// Signs claiming native fee on NEAR chain using the token locker
     #[tracing::instrument(skip_all, name = "SIGN NATIVE CLAIM FEE")]
     pub async fn sign_claim_native_fee(
@@ -498,24 +502,15 @@
             .into(),
             300_000_000_000_000,
             500_000_000_000_000_000_000_000,
->>>>>>> 003ea921
-        )
-        .await?;
-
-        tracing::info!(
-<<<<<<< HEAD
-            tx_hash = format!("{:?}", tx_id),
-            "Sent bind token transaction"
-        );
-
-        Ok(tx_id)
-=======
+        )
+        .await?;
+
+        tracing::info!(
             tx_hash = format!("{:?}", outcome.transaction.hash),
             "Sent claim native fee request"
         );
 
         Ok(outcome)
->>>>>>> 003ea921
     }
 
     /// Claims fee on Ethereum chain
